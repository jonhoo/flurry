[package]
name = "flurry"
version = "0.0.2"
edition = "2018"
authors = ["Jon Gjengset <jon@thesquareplanet.com>"]
license = "MIT OR Apache-2.0"

readme = "README.md"
description = "Rust port of Java's ConcurrentHashMap"
repository = "https://github.com/jonhoo/flurry.git"

keywords = ["hashmap","concurrent","map"]
categories = ["concurrency", "data-structures"]

exclude = ["/jsr166/**"]

[badges]
azure-devops = { project = "jonhoo/jonhoo", pipeline = "flurry", build = "15" }
codecov = { repository = "jonhoo/flurry", branch = "master", service = "github" }
maintenance = { status = "experimental" }

[features]
sanitize = ['crossbeam-epoch/sanitize']

[dependencies]
<<<<<<< HEAD
=======
crossbeam-epoch = "0.9"
>>>>>>> dbcb6af3
parking_lot = "0.10"
num_cpus = "1.12.0"

[dependencies.crossbeam-epoch]
version = "0.8"
default-features = false
features = ["alloc"]

[dependencies.ahash]
version = "0.3.2"
default-features = false

[dev-dependencies]
rand = "0.7"

<<<<<<< HEAD
[features]
default = ["std"]
std = ["crossbeam-epoch/std"]
=======
[patch.crates-io]
crossbeam-epoch = { git = "https://github.com/cynecx/crossbeam.git", branch = "fix-unsoundness" }
>>>>>>> dbcb6af3
<|MERGE_RESOLUTION|>--- conflicted
+++ resolved
@@ -21,17 +21,15 @@
 
 [features]
 sanitize = ['crossbeam-epoch/sanitize']
+std = ["crossbeam-epoch/std"]
+default = ["std"]
 
 [dependencies]
-<<<<<<< HEAD
-=======
-crossbeam-epoch = "0.9"
->>>>>>> dbcb6af3
 parking_lot = "0.10"
 num_cpus = "1.12.0"
 
 [dependencies.crossbeam-epoch]
-version = "0.8"
+version = "0.9"
 default-features = false
 features = ["alloc"]
 
@@ -42,11 +40,5 @@
 [dev-dependencies]
 rand = "0.7"
 
-<<<<<<< HEAD
-[features]
-default = ["std"]
-std = ["crossbeam-epoch/std"]
-=======
 [patch.crates-io]
-crossbeam-epoch = { git = "https://github.com/cynecx/crossbeam.git", branch = "fix-unsoundness" }
->>>>>>> dbcb6af3
+crossbeam-epoch = { git = "https://github.com/cynecx/crossbeam.git", branch = "fix-unsoundness" }