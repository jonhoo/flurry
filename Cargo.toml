--- conflicted
+++ resolved
@@ -29,7 +29,6 @@
 
 [dev-dependencies]
 rand = "0.7"
-<<<<<<< HEAD
 rayon = "1.3"
 criterion = "0.3"
 
@@ -40,8 +39,6 @@
 [[bench]]
 name = "flurry_hashbrown" 
 harness = false
-=======
 
 [patch.crates-io]
-crossbeam-epoch = { git = "https://github.com/cynecx/crossbeam.git", branch = "fix-unsoundness" }
->>>>>>> dbcb6af3
+crossbeam-epoch = { git = "https://github.com/cynecx/crossbeam.git", branch = "fix-unsoundness" }