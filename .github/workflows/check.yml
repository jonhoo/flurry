permissions:
  contents: read
on:
  push:
    branches: [main]
  pull_request:
# Spend CI time only on latest ref: https://github.com/jonhoo/rust-ci-conf/pull/5
concurrency:
  group: ${{ github.workflow }}-${{ github.head_ref || github.run_id }}
  cancel-in-progress: true
name: check
jobs:
  fmt:
    runs-on: ubuntu-latest
    name: stable / fmt
    steps:
      - uses: actions/checkout@v4
        with:
          submodules: true
      - name: Install stable
        uses: dtolnay/rust-toolchain@stable
        with:
          components: rustfmt
      - name: cargo fmt --check
        run: cargo fmt --check
  clippy:
    runs-on: ubuntu-latest
    name: ${{ matrix.toolchain }} / clippy
    permissions:
      contents: read
      checks: write
    strategy:
      fail-fast: false
      matrix:
        toolchain: [stable, beta]
    steps:
      - uses: actions/checkout@v4
        with:
          submodules: true
      - name: Install ${{ matrix.toolchain }}
        uses: dtolnay/rust-toolchain@master
        with:
          toolchain: ${{ matrix.toolchain }}
          components: clippy
      - name: cargo clippy
        uses: actions-rs/clippy-check@v1
        with:
          token: ${{ secrets.GITHUB_TOKEN }}
  doc:
    runs-on: ubuntu-latest
    name: nightly / doc
    steps:
      - uses: actions/checkout@v4
        with:
          submodules: true
      - name: Install nightly
        uses: dtolnay/rust-toolchain@nightly
      - name: cargo doc
        run: cargo doc --no-deps --all-features
        env:
          RUSTDOCFLAGS: --cfg docsrs
  deny:
    runs-on: ubuntu-latest
    name: ubuntu / stable / features
    steps:
      - uses: actions/checkout@v3
        with:
          submodules: true
      - name: Install stable
        uses: dtolnay/rust-toolchain@stable
      - name: cargo install cargo-deny
        uses: taiki-e/install-action@cargo-deny
      - name: cargo deny
        run: cargo deny check
  hack:
    runs-on: ubuntu-latest
    name: ubuntu / stable / features
    steps:
      - uses: actions/checkout@v4
        with:
          submodules: true
      - name: Install stable
        uses: dtolnay/rust-toolchain@stable
      - name: cargo install cargo-hack
        uses: taiki-e/install-action@cargo-hack
      # intentionally no target specifier; see https://github.com/jonhoo/rust-ci-conf/pull/4
      - name: cargo hack
        run: cargo hack --feature-powerset check
  msrv:
    runs-on: ubuntu-latest
    # we use a matrix here just because env can't be used in job names
    # https://docs.github.com/en/actions/learn-github-actions/contexts#context-availability
    strategy:
      matrix:
<<<<<<< HEAD
        msrv: [1.56.1] # UnsafeCell::raw_get
=======
        msrv: ["1.56.1"] # 2021 edition requires 1.56
>>>>>>> deb9fd3f
    name: ubuntu / ${{ matrix.msrv }}
    steps:
      - uses: actions/checkout@v4
        with:
          submodules: true
      - name: Install ${{ matrix.msrv }}
        uses: dtolnay/rust-toolchain@master
        with:
          toolchain: ${{ matrix.msrv }}
      - name: cargo +${{ matrix.msrv }} check
        run: cargo check<|MERGE_RESOLUTION|>--- conflicted
+++ resolved
@@ -92,11 +92,7 @@
     # https://docs.github.com/en/actions/learn-github-actions/contexts#context-availability
     strategy:
       matrix:
-<<<<<<< HEAD
-        msrv: [1.56.1] # UnsafeCell::raw_get
-=======
-        msrv: ["1.56.1"] # 2021 edition requires 1.56
->>>>>>> deb9fd3f
+        msrv: ["1.56.1"] # UnsafeCell::raw_get
     name: ubuntu / ${{ matrix.msrv }}
     steps:
       - uses: actions/checkout@v4
