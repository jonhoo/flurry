--- conflicted
+++ resolved
@@ -106,11 +106,7 @@
         let idx = env.ind_dist.sample(&mut rng);
         let in_use = env.in_use.lock();
         if (*in_use)[idx]
-<<<<<<< HEAD
-            .compare_exchange(false, true, Ordering::SeqCst, Ordering::SeqCst)
-=======
             .compare_exchange(false, true, Ordering::SeqCst, Ordering::Relaxed)
->>>>>>> 996790ca
             .is_ok()
         {
             let key = env.keys[idx];
