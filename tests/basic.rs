use crossbeam_epoch as epoch;
use flurry::*;
use std::sync::Arc;

#[test]
fn new() {
    let _map = HashMap::<usize, usize>::new();
}

#[test]
fn insert() {
    let map = HashMap::<usize, usize>::new();
    let guard = epoch::pin();
    let old = map.insert(42, 0, &guard);
    assert!(old.is_none());
}

#[test]
fn get_empty() {
    let map = HashMap::<usize, usize>::new();

    {
        let guard = epoch::pin();
        let e = map.get(&42, &guard);
        assert!(e.is_none());
    }
}

#[test]
fn get_key_value_empty() {
    let map = HashMap::<usize, usize>::new();

    {
        let guard = epoch::pin();
        let e = map.get_key_value(&42, &guard);
        assert!(e.is_none());
    }
}

#[test]
fn remove_empty() {
    let map = HashMap::<usize, usize>::new();

    {
        let guard = epoch::pin();
        let old = map.remove(&42, &guard);
        assert!(old.is_none());
    }
}

#[test]
fn insert_and_remove() {
    let map = HashMap::<usize, usize>::new();

    {
        let guard = epoch::pin();
        map.insert(42, 0, &guard);
        let old = map.remove(&42, &guard).unwrap();
        assert_eq!(old, &0);
        assert!(map.get(&42, &guard).is_none());
    }
}

#[test]
fn insert_and_get() {
    let map = HashMap::<usize, usize>::new();

    map.insert(42, 0, &epoch::pin());
    {
        let guard = epoch::pin();
        let e = map.get(&42, &guard).unwrap();
        assert_eq!(e, &0);
    }
}

#[test]
fn insert_and_get_key_value() {
    let map = HashMap::<usize, usize>::new();

    map.insert(42, 0, &epoch::pin());
    {
        let guard = epoch::pin();
        let e = map.get_key_value(&42, &guard).unwrap();
        assert_eq!(e, (&42, &0));
    }
}

use std::hash::{BuildHasher, Hasher};

struct OneBucketState;
struct OneBucketHasher;
impl BuildHasher for OneBucketState {
    type Hasher = OneBucketHasher;

    fn build_hasher(&self) -> Self::Hasher {
        OneBucketHasher
    }
}
impl Hasher for OneBucketHasher {
    fn write(&mut self, _bytes: &[u8]) {}
    fn finish(&self) -> u64 {
        0
    }
}

#[test]
fn one_bucket() {
    let guard = epoch::pin();
    let map = HashMap::<&'static str, usize, _>::with_hasher(OneBucketState);

    // we want to check that all operations work regardless on whether
    // we are operating on the head of a bucket, the tail of the bucket,
    // or somewhere in the middle.
    let v = map.insert("head", 0, &guard);
    assert_eq!(v, None);
    let v = map.insert("middle", 10, &guard);
    assert_eq!(v, None);
    let v = map.insert("tail", 100, &guard);
    assert_eq!(v, None);
    let e = map.get("head", &guard).unwrap();
    assert_eq!(e, &0);
    let e = map.get("middle", &guard).unwrap();
    assert_eq!(e, &10);
    let e = map.get("tail", &guard).unwrap();
    assert_eq!(e, &100);

    // check that replacing the keys returns the correct old value
    let v = map.insert("head", 1, &guard);
    assert_eq!(v, Some(&0));
    let v = map.insert("middle", 11, &guard);
    assert_eq!(v, Some(&10));
    let v = map.insert("tail", 101, &guard);
    assert_eq!(v, Some(&100));
    // and updated the right value
    let e = map.get("head", &guard).unwrap();
    assert_eq!(e, &1);
    let e = map.get("middle", &guard).unwrap();
    assert_eq!(e, &11);
    let e = map.get("tail", &guard).unwrap();
    assert_eq!(e, &101);
    // and that remove produces the right value
    // note that we must remove them in a particular order
    // so that we test all three node positions
    let v = map.remove("middle", &guard);
    assert_eq!(v, Some(&11));
    let v = map.remove("tail", &guard);
    assert_eq!(v, Some(&101));
    let v = map.remove("head", &guard);
    assert_eq!(v, Some(&1));
}

#[test]
fn update() {
    let map = HashMap::<usize, usize>::new();

    let guard = epoch::pin();
    map.insert(42, 0, &guard);
    let old = map.insert(42, 1, &guard);
    assert_eq!(old, Some(&0));
    {
        let guard = epoch::pin();
        let e = map.get(&42, &guard).unwrap();
        assert_eq!(e, &1);
    }
}

#[test]
fn compute_if_present() {
    let map = HashMap::<usize, usize>::new();

    let guard = epoch::pin();
    map.insert(42, 0, &guard);
    let new = map.compute_if_present(&42, |_, v| Some(v + 1), &guard);
    assert_eq!(new, Some(&1));
    {
        let guard = epoch::pin();
        let e = map.get(&42, &guard).unwrap();
        assert_eq!(e, &1);
    }
}

#[test]
fn compute_if_present_empty() {
    let map = HashMap::<usize, usize>::new();

    let guard = epoch::pin();
    let new = map.compute_if_present(&42, |_, v| Some(v + 1), &guard);
    assert!(new.is_none());
    {
        let guard = epoch::pin();
        assert!(map.get(&42, &guard).is_none());
    }
}

#[test]
fn compute_if_present_remove() {
    let map = HashMap::<usize, usize>::new();

    let guard = epoch::pin();
    map.insert(42, 0, &guard);
    let new = map.compute_if_present(&42, |_, _| None, &guard);
    assert!(new.is_none());
    {
        let guard = epoch::pin();
        assert!(map.get(&42, &guard).is_none());
    }
}

#[test]
fn concurrent_insert() {
    let map = Arc::new(HashMap::<usize, usize>::new());

    let map1 = map.clone();
    let t1 = std::thread::spawn(move || {
        for i in 0..64 {
            map1.insert(i, 0, &epoch::pin());
        }
    });
    let map2 = map.clone();
    let t2 = std::thread::spawn(move || {
        for i in 0..64 {
            map2.insert(i, 1, &epoch::pin());
        }
    });

    t1.join().unwrap();
    t2.join().unwrap();

    let guard = epoch::pin();
    for i in 0..64 {
        let v = map.get(&i, &guard).unwrap();
        assert!(v == &0 || v == &1);

        let kv = map.get_key_value(&i, &guard).unwrap();
        assert!(kv == (&i, &0) || kv == (&i, &1));
    }
}

#[test]
fn concurrent_remove() {
    let map = Arc::new(HashMap::<usize, usize>::new());

    {
        let guard = epoch::pin();
        for i in 0..64 {
            map.insert(i, i, &guard);
        }
    }

    let map1 = map.clone();
    let t1 = std::thread::spawn(move || {
        let guard = epoch::pin();
        for i in 0..64 {
            if let Some(v) = map1.remove(&i, &guard) {
                assert_eq!(v, &i);
            }
        }
    });
    let map2 = map.clone();
    let t2 = std::thread::spawn(move || {
        let guard = epoch::pin();
        for i in 0..64 {
            if let Some(v) = map2.remove(&i, &guard) {
                assert_eq!(v, &i);
            }
        }
    });

    t1.join().unwrap();
    t2.join().unwrap();

    // after joining the threads, the map should be empty
    let guard = epoch::pin();
    for i in 0..64 {
        assert!(map.get(&i, &guard).is_none());
    }
}

#[test]
<<<<<<< HEAD
fn concurrent_resize_and_get() {
    let map = Arc::new(HashMap::<usize, usize>::new());
    {
        let guard = epoch::pin();
        for i in 0..1024 {
=======
fn concurrent_compute_if_present() {
    let map = Arc::new(HashMap::<usize, usize>::new());

    {
        let guard = epoch::pin();
        for i in 0..64 {
>>>>>>> 8ea8d2ec
            map.insert(i, i, &guard);
        }
    }

    let map1 = map.clone();
<<<<<<< HEAD
    // t1 is using reserve to trigger a bunch of resizes
    let t1 = std::thread::spawn(move || {
        // there should be 2 ** 10 capacity already, so trigger additional resizes
        for power in 11..16 {
            map1.reserve(1 << power);
        }
    });
    let map2 = map.clone();
    // t2 is retrieving existing keys a lot, attempting to encounter a BinEntry::Moved
    let t2 = std::thread::spawn(move || {
        let guard = epoch::pin();
        for _ in 0..32 {
            for i in 0..1024 {
                let v = map2.get(&i, &guard).unwrap();
                assert_eq!(v, &i);
            }
=======
    let t1 = std::thread::spawn(move || {
        let guard = epoch::pin();
        for i in 0..64 {
            let new = map1.compute_if_present(&i, |_, _| None, &guard);
            assert!(new.is_none());
        }
    });
    let map2 = map.clone();
    let t2 = std::thread::spawn(move || {
        let guard = epoch::pin();
        for i in 0..64 {
            let new = map2.compute_if_present(&i, |_, _| None, &guard);
            assert!(new.is_none());
>>>>>>> 8ea8d2ec
        }
    });

    t1.join().unwrap();
    t2.join().unwrap();

<<<<<<< HEAD
    // make sure all the entries still exist after all the resizes
    {
        let guard = epoch::pin();

        for i in 0..1024 {
            let v = map.get(&i, &guard).unwrap();
            assert_eq!(v, &i);
        }
=======
    // after joining the threads, the map should be empty
    let guard = epoch::pin();
    for i in 0..64 {
        assert!(map.get(&i, &guard).is_none());
>>>>>>> 8ea8d2ec
    }
}

#[test]
fn current_kv_dropped() {
    let dropped1 = Arc::new(0);
    let dropped2 = Arc::new(0);

    let map = HashMap::<Arc<usize>, Arc<usize>>::new();

    map.insert(dropped1.clone(), dropped2.clone(), &epoch::pin());
    assert_eq!(Arc::strong_count(&dropped1), 2);
    assert_eq!(Arc::strong_count(&dropped2), 2);

    drop(map);

    // dropping the map should immediately drop (not deferred) all keys and values
    assert_eq!(Arc::strong_count(&dropped1), 1);
    assert_eq!(Arc::strong_count(&dropped2), 1);
}

#[test]
fn empty_maps_equal() {
    let map1 = HashMap::<usize, usize>::new();
    let map2 = HashMap::<usize, usize>::new();
    assert_eq!(map1, map2);
    assert_eq!(map2, map1);
}

#[test]
fn different_size_maps_not_equal() {
    let map1 = HashMap::<usize, usize>::new();
    let map2 = HashMap::<usize, usize>::new();
    {
        let guard = epoch::pin();
        map1.insert(1, 0, &guard);
        map1.insert(2, 0, &guard);
        map2.insert(1, 0, &guard);
    }

    assert_ne!(map1, map2);
    assert_ne!(map2, map1);
}

#[test]
fn same_values_equal() {
    let map1 = HashMap::<usize, usize>::new();
    let map2 = HashMap::<usize, usize>::new();
    {
        let guard = epoch::pin();
        map1.insert(1, 0, &guard);
        map2.insert(1, 0, &guard);
    }

    assert_eq!(map1, map2);
    assert_eq!(map2, map1);
}

#[test]
fn different_values_not_equal() {
    let map1 = HashMap::<usize, usize>::new();
    let map2 = HashMap::<usize, usize>::new();
    {
        let guard = epoch::pin();
        map1.insert(1, 0, &guard);
        map2.insert(1, 1, &guard);
    }

    assert_ne!(map1, map2);
    assert_ne!(map2, map1);
}

#[test]
#[ignore]
// ignored because we cannot control when destructors run
fn drop_value() {
    let dropped1 = Arc::new(0);
    let dropped2 = Arc::new(1);

    let map = HashMap::<usize, Arc<usize>>::new();

    map.insert(42, dropped1.clone(), &epoch::pin());
    assert_eq!(Arc::strong_count(&dropped1), 2);
    assert_eq!(Arc::strong_count(&dropped2), 1);

    map.insert(42, dropped2.clone(), &epoch::pin());
    assert_eq!(Arc::strong_count(&dropped2), 2);

    drop(map);

    // First NotifyOnDrop was dropped when it was replaced by the second
    assert_eq!(Arc::strong_count(&dropped1), 1);
    // Second NotifyOnDrop was dropped when the map was dropped
    assert_eq!(Arc::strong_count(&dropped2), 1);
}

#[test]
fn clone_map_empty() {
    let map = HashMap::<&'static str, u32>::new();
    let cloned_map = map.clone();
    assert_eq!(map.len(), cloned_map.len());
    assert_eq!(&map, &cloned_map);
    assert_eq!(cloned_map.len(), 0);
}

#[test]
// Test that same values exists in both maps (original and cloned)
fn clone_map_filled() {
    let map = HashMap::<&'static str, u32>::new();
    map.insert("FooKey", 0, &epoch::pin());
    map.insert("BarKey", 10, &epoch::pin());
    let cloned_map = map.clone();
    assert_eq!(map.len(), cloned_map.len());
    assert_eq!(&map, &cloned_map);

    // test that we are not mapping the same tables
    map.insert("NewItem", 100, &epoch::pin());
    assert_ne!(&map, &cloned_map);
}

#[test]
fn default() {
    let map: HashMap<usize, usize> = Default::default();

    let guard = epoch::pin();
    map.insert(42, 0, &guard);

    assert_eq!(map.get(&42, &guard), Some(&0));
}

#[test]
fn get_and() {
    let map: HashMap<usize, usize> = HashMap::new();

    let guard = epoch::pin();
    map.insert(42, 32, &guard);

    assert_eq!(map.get_and(&42, |value| *value + 10, &guard), Some(42));
}

#[test]
fn debug() {
    let map: HashMap<usize, usize> = HashMap::new();

    let guard = epoch::pin();
    map.insert(42, 0, &guard);
    map.insert(16, 8, &guard);

    let formatted = format!("{:?}", map);

    assert!(formatted == "{42: 0, 16: 8}" || formatted == "{16: 8, 42: 0}");
}

#[test]
fn extend() {
    let map: HashMap<usize, usize> = HashMap::new();

    let guard = epoch::pin();

    let mut entries: Vec<(usize, usize)> = vec![(42, 0), (16, 6), (38, 42)];
    entries.sort();

    (&map).extend(entries.clone().into_iter());

    let mut collected: Vec<(usize, usize)> = map
        .iter(&guard)
        .map(|(key, value)| (*key, *value))
        .collect();
    collected.sort();

    assert_eq!(entries, collected);
}

#[test]
fn extend_ref() {
    let map: HashMap<usize, usize> = HashMap::new();

    let mut entries: Vec<(&usize, &usize)> = vec![(&42, &0), (&16, &6), (&38, &42)];
    entries.sort();

    (&map).extend(entries.clone().into_iter());

    let guard = epoch::pin();
    let mut collected: Vec<(&usize, &usize)> = map.iter(&guard).collect();
    collected.sort();

    assert_eq!(entries, collected);
}

#[test]
fn from_iter_ref() {
    use std::iter::FromIterator;

    let mut entries: Vec<(&usize, &usize)> = vec![(&42, &0), (&16, &6), (&38, &42)];
    entries.sort();

    let map: HashMap<usize, usize> = HashMap::from_iter(entries.clone().into_iter());

    let guard = epoch::pin();
    let mut collected: Vec<(&usize, &usize)> = map.iter(&guard).collect();
    collected.sort();

    assert_eq!(entries, entries)
}

#[test]
fn from_iter_empty() {
    use std::iter::FromIterator;

    let entries: Vec<(usize, usize)> = Vec::new();
    let map: HashMap<usize, usize> = HashMap::from_iter(entries.into_iter());

    assert_eq!(map.len(), 0)
}

#[test]
fn retain_empty() {
    let guard = epoch::pin();
    let map = HashMap::<&'static str, u32>::new();
    map.retain(|_, _| false, &guard);
    assert_eq!(map.len(), 0);
}

#[test]
fn retain_all_false() {
    let guard = epoch::pin();
    let map: HashMap<u32, u32> = (0..10 as u32).map(|x| (x, x)).collect();
    map.retain(|_, _| false, &guard);
    assert_eq!(map.len(), 0);
}

#[test]
fn retain_all_true() {
    let size = 10usize;
    let guard = epoch::pin();
    let map: HashMap<usize, usize> = (0..size).map(|x| (x, x)).collect();
    map.retain(|_, _| true, &guard);
    assert_eq!(map.len(), size);
}

#[test]
fn retain_some() {
    let guard = epoch::pin();
    let map: HashMap<u32, u32> = (0..10).map(|x| (x, x)).collect();
    let expected_map: HashMap<u32, u32> = (5..10).map(|x| (x, x)).collect();
    map.retain(|_, v| *v >= 5, &guard);
    assert_eq!(map.len(), 5);
    assert_eq!(map, expected_map);
}

#[test]
fn retain_force_empty() {
    let guard = epoch::pin();
    let map = HashMap::<&'static str, u32>::new();
    map.retain_force(|_, _| false, &guard);
    assert_eq!(map.len(), 0);
}

#[test]
fn retain_force_some() {
    let guard = epoch::pin();
    let map: HashMap<u32, u32> = (0..10).map(|x| (x, x)).collect();
    let expected_map: HashMap<u32, u32> = (5..10).map(|x| (x, x)).collect();
    map.retain_force(|_, v| *v >= 5, &guard);
    assert_eq!(map.len(), 5);
    assert_eq!(map, expected_map);
}<|MERGE_RESOLUTION|>--- conflicted
+++ resolved
@@ -277,31 +277,60 @@
 }
 
 #[test]
-<<<<<<< HEAD
+fn concurrent_compute_if_present() {
+    let map = Arc::new(HashMap::<usize, usize>::new());
+
+    {
+        let guard = epoch::pin();
+        for i in 0..64 {
+            map.insert(i, i, &guard);
+        }
+    }
+
+    let map1 = map.clone();
+    let t1 = std::thread::spawn(move || {
+        let guard = epoch::pin();
+        for i in 0..64 {
+            let new = map1.compute_if_present(&i, |_, _| None, &guard);
+            assert!(new.is_none());
+        }
+    });
+    let map2 = map.clone();
+    let t2 = std::thread::spawn(move || {
+        let guard = epoch::pin();
+        for i in 0..64 {
+            let new = map2.compute_if_present(&i, |_, _| None, &guard);
+            assert!(new.is_none());
+        }
+    });
+
+    t1.join().unwrap();
+    t2.join().unwrap();
+
+    // after joining the threads, the map should be empty
+    let guard = epoch::pin();
+    for i in 0..64 {
+        assert!(map.get(&i, &guard).is_none());
+    }
+}
+
+#[test]
 fn concurrent_resize_and_get() {
     let map = Arc::new(HashMap::<usize, usize>::new());
     {
         let guard = epoch::pin();
         for i in 0..1024 {
-=======
-fn concurrent_compute_if_present() {
-    let map = Arc::new(HashMap::<usize, usize>::new());
-
-    {
-        let guard = epoch::pin();
-        for i in 0..64 {
->>>>>>> 8ea8d2ec
             map.insert(i, i, &guard);
         }
     }
 
     let map1 = map.clone();
-<<<<<<< HEAD
     // t1 is using reserve to trigger a bunch of resizes
     let t1 = std::thread::spawn(move || {
+        let guard = epoch::pin();
         // there should be 2 ** 10 capacity already, so trigger additional resizes
         for power in 11..16 {
-            map1.reserve(1 << power);
+            map1.reserve(1 << power, &guard);
         }
     });
     let map2 = map.clone();
@@ -313,28 +342,12 @@
                 let v = map2.get(&i, &guard).unwrap();
                 assert_eq!(v, &i);
             }
-=======
-    let t1 = std::thread::spawn(move || {
-        let guard = epoch::pin();
-        for i in 0..64 {
-            let new = map1.compute_if_present(&i, |_, _| None, &guard);
-            assert!(new.is_none());
-        }
-    });
-    let map2 = map.clone();
-    let t2 = std::thread::spawn(move || {
-        let guard = epoch::pin();
-        for i in 0..64 {
-            let new = map2.compute_if_present(&i, |_, _| None, &guard);
-            assert!(new.is_none());
->>>>>>> 8ea8d2ec
         }
     });
 
     t1.join().unwrap();
     t2.join().unwrap();
 
-<<<<<<< HEAD
     // make sure all the entries still exist after all the resizes
     {
         let guard = epoch::pin();
@@ -343,12 +356,6 @@
             let v = map.get(&i, &guard).unwrap();
             assert_eq!(v, &i);
         }
-=======
-    // after joining the threads, the map should be empty
-    let guard = epoch::pin();
-    for i in 0..64 {
-        assert!(map.get(&i, &guard).is_none());
->>>>>>> 8ea8d2ec
     }
 }
 
