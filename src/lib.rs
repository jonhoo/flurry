--- conflicted
+++ resolved
@@ -211,1372 +211,5 @@
 
 /// Types needed to safely access shared data concurrently.
 pub mod epoch {
-<<<<<<< HEAD
-    pub use crossbeam::epoch::{pin, Guard};
-}
-
-/// A concurrent hash table.
-///
-/// See the [crate-level documentation](index.html) for details.
-#[derive(Debug)]
-pub struct FlurryHashMap<K, V, S = RandomState> {
-    /// The array of bins. Lazily initialized upon first insertion.
-    /// Size is always a power of two. Accessed directly by iterators.
-    table: Atomic<Table<K, V>>,
-
-    /// The next table to use; non-null only while resizing.
-    next_table: Atomic<Table<K, V>>,
-
-    /// The next table index (plus one) to split while resizing.
-    transfer_index: AtomicIsize,
-
-    count: AtomicUsize,
-
-    /// Table initialization and resizing control.  When negative, the
-    /// table is being initialized or resized: -1 for initialization,
-    /// else -(1 + the number of active resizing threads).  Otherwise,
-    /// when table is null, holds the initial table size to use upon
-    /// creation, or 0 for default. After initialization, holds the
-    /// next element count value upon which to resize the table.
-    size_ctl: AtomicIsize,
-
-    build_hasher: S,
-}
-
-impl<K, V> Default for FlurryHashMap<K, V, RandomState>
-where
-    K: Sync + Send + Clone + Hash + Eq,
-    V: Sync + Send,
-{
-    fn default() -> Self {
-        Self::new()
-    }
-}
-
-impl<K, V> FlurryHashMap<K, V, RandomState>
-where
-    K: Sync + Send + Clone + Hash + Eq,
-    V: Sync + Send,
-{
-    /// Creates a new, empty map with the default initial table size (16).
-    pub fn new() -> Self {
-        Self {
-            table: Atomic::null(),
-            next_table: Atomic::null(),
-            transfer_index: AtomicIsize::new(0),
-            count: AtomicUsize::new(0),
-            size_ctl: AtomicIsize::new(0),
-            build_hasher: RandomState::new(),
-        }
-    }
-
-    /// Creates a new, empty map with an initial table size accommodating the specified number of
-    /// elements without the need to dynamically resize.
-    pub fn with_capacity(n: usize) -> Self {
-        if n == 0 {
-            return Self::new();
-        }
-
-        let mut m = Self::new();
-        let size = (1.0 + (n as f64) / LOAD_FACTOR) as usize;
-        // NOTE: tableSizeFor in Java
-        let cap = std::cmp::min(MAXIMUM_CAPACITY, size.next_power_of_two());
-        m.size_ctl = AtomicIsize::new(cap as isize);
-        m
-    }
-}
-
-impl<K, V, S> FlurryHashMap<K, V, S>
-where
-    K: Sync + Send + Clone + Hash + Eq,
-    V: Sync + Send,
-    S: BuildHasher,
-{
-    fn hash(&self, key: &K) -> u64 {
-        use std::hash::Hasher;
-        let mut h = self.build_hasher.build_hasher();
-        key.hash(&mut h);
-        h.finish()
-    }
-
-    /// Tests if `key` is a key in this table.
-    pub fn contains_key(&self, key: &K) -> bool {
-        let guard = crossbeam::epoch::pin();
-        self.get(key, &guard).is_some()
-    }
-
-    /// Returns the value to which `key` is mapped.
-    ///
-    /// Returns `None` if this map contains no mapping for the key.
-    ///
-    /// To obtain a `Guard`, use [`epoch::pin`].
-    // TODO: implement a guard API of our own
-    pub fn get<'g>(&'g self, key: &K, guard: &'g Guard) -> Option<&'g V> {
-        let h = self.hash(key);
-        let table = self.table.load(Ordering::SeqCst, guard);
-        if table.is_null() {
-            return None;
-        }
-
-        // safety: we loaded the table while epoch was pinned. table won't be deallocated until
-        // next epoch at the earliest.
-        let table = unsafe { table.deref() };
-        if table.bins.len() == 0 {
-            return None;
-        }
-        let bini = table.bini(h);
-        let bin = table.bin(bini, guard);
-        if bin.is_null() {
-            return None;
-        }
-
-        // safety: bin is a valid pointer.
-        //
-        // there are two cases when a bin pointer is invalidated:
-        //
-        //  1. if the table was resized, bin is a move entry, and the resize has completed. in
-        //     that case, the table (and all its heads) will be dropped in the next epoch
-        //     following that.
-        //  2. if the table is being resized, bin may be swapped with a move entry. the old bin
-        //     will then be dropped in the following epoch after that happens.
-        //
-        // in both cases, we held the guard when we got the reference to the bin. if any such
-        // swap happened, it must have happened _after_ we read. since we did the read while
-        // pinning the epoch, the drop must happen in the _next_ epoch (i.e., the one that we
-        // are holding up by holding on to our guard).
-        let node = unsafe { bin.deref() }.find(h, key, guard);
-        if node.is_null() {
-            return None;
-        }
-        // safety: we read the bin while pinning the epoch. a bin will never be dropped until the
-        // next epoch after it is removed. since it wasn't removed, and the epoch was pinned, that
-        // cannot be until after we drop our guard.
-        let node = unsafe { node.deref() };
-        let node = node.as_node().unwrap();
-
-        let v = node.value.load(Ordering::SeqCst, guard);
-        assert!(!v.is_null());
-        // safety: the lifetime of the reference is bound to the guard
-        // supplied which means that the memory will not be modified
-        // until at least after the guard goes out of scope
-        unsafe { v.as_ref() }
-    }
-
-    /// Obtains the value to which `key` is mapped and passes it through the closure `then`.
-    ///
-    /// Returns `None` if this map contains no mapping for `key`.
-    pub fn get_and<R, F: FnOnce(&V) -> R>(&self, key: &K, then: F) -> Option<R> {
-        let guard = &crossbeam::epoch::pin();
-        self.get(key, guard).map(then)
-    }
-
-    fn init_table<'g>(&'g self, guard: &'g Guard) -> Shared<'g, Table<K, V>> {
-        loop {
-            let table = self.table.load(Ordering::SeqCst, guard);
-            // safety: we loaded the table while epoch was pinned. table won't be deallocated until
-            // next epoch at the earliest.
-            if !table.is_null() && !unsafe { table.deref() }.bins.is_empty() {
-                break table;
-            }
-            // try to allocate the table
-            let mut sc = self.size_ctl.load(Ordering::SeqCst);
-            if sc < 0 {
-                // we lost the initialization race; just spin
-                std::thread::yield_now();
-                continue;
-            }
-
-            if self.size_ctl.compare_and_swap(sc, -1, Ordering::SeqCst) == sc {
-                // we get to do it!
-                let mut table = self.table.load(Ordering::SeqCst, guard);
-
-                // safety: we loaded the table while epoch was pinned. table won't be deallocated
-                // until next epoch at the earliest.
-                if table.is_null() || unsafe { table.deref() }.bins.is_empty() {
-                    let n = if sc > 0 {
-                        sc as usize
-                    } else {
-                        DEFAULT_CAPACITY
-                    };
-                    let new_table = Owned::new(Table {
-                        bins: vec![Atomic::null(); n].into_boxed_slice(),
-                    });
-                    table = new_table.into_shared(guard);
-                    self.table.store(table, Ordering::SeqCst);
-                    sc = n as isize - (n >> 2) as isize;
-                }
-                self.size_ctl.store(sc, Ordering::SeqCst);
-                break table;
-            }
-        }
-    }
-
-    #[inline]
-    /// Maps `key` to `value` in this table.
-    ///
-    /// The value can be retrieved by calling [`get`] with a key that is equal to the original key.
-    pub fn insert<'g>(&'g self, key: K, value: V, guard: &'g Guard) -> Option<&'g V> {
-        self.put(key, value, false, guard)
-    }
-
-    /// Removes all entries from this map.
-    pub fn clear<'g>(&'g self, guard: &'g Guard) {
-        // Negative number of deletions
-        let mut delta = 0;
-        let mut idx = 0usize;
-
-        let mut table = self.table.load(Ordering::SeqCst, guard);
-
-        // Safety: self.table is a valid pointer because we checked it above.
-        while !table.is_null() && idx < unsafe { table.deref() }.bins.len() {
-            let tab = unsafe { table.deref() };
-            let node = tab.bin(idx, guard);
-            if node.is_null() {
-                idx = idx + 1;
-                continue;
-            }
-            // Safety: node is a valid pointer because we checked
-            // it in the above if stmt.
-            let node = unsafe { node.deref() };
-            match node {
-                BinEntry::Moved(next_table) => {
-                    table = self.help_transfer(table, *next_table, guard);
-                    idx = 0;
-                }
-                BinEntry::Node(ref node) => {
-                    let lock = node.lock.lock();
-                    let mut p: Option<&Node<K, V>> = Some(node);
-                    while p.is_some() {
-                        delta = delta - 1;
-                        p = match p.unwrap().next.load(Ordering::SeqCst, guard) {
-                            s if s.is_null() => None,
-                            s => unsafe { s.deref() }.as_node(),
-                        };
-                    }
-                    tab.store_bin(idx, Shared::null());
-                    idx = idx + 1;
-                    drop(lock);
-                }
-            };
-        }
-
-        if delta != 0 {
-            self.add_count(delta, None, guard);
-        }
-    }
-
-    fn put<'g>(
-        &'g self,
-        key: K,
-        value: V,
-        no_replacement: bool,
-        guard: &'g Guard,
-    ) -> Option<&'g V> {
-        let h = self.hash(&key);
-
-        let mut table = self.table.load(Ordering::SeqCst, guard);
-
-        let mut node = Owned::new(BinEntry::Node(Node {
-            key,
-            value: Atomic::new(value),
-            hash: h,
-            next: Atomic::null(),
-            lock: parking_lot::Mutex::new(()),
-        }));
-
-        loop {
-            // safety: see argument below for !is_null case
-            if table.is_null() || unsafe { table.deref() }.bins.len() == 0 {
-                table = self.init_table(guard);
-                continue;
-            }
-
-            // safety: table is a valid pointer.
-            //
-            // we are in one of three cases:
-            //
-            //  1. if table is the one we read before the loop, then we read it while holding the
-            //     guard, so it won't be dropped until after we drop that guard b/c the drop logic
-            //     only queues a drop for the next epoch after removing the table.
-            //
-            //  2. if table is read by init_table, then either we did a load, and the argument is
-            //     as for point 1. or, we allocated a table, in which case the earliest it can be
-            //     deallocated is in the next epoch. we are holding up the epoch by holding the
-            //     guard, so this deref is safe.
-            //
-            //  3. if table is set by a Moved node (below) through help_transfer, it will _either_
-            //     keep using `table` (which is fine by 1. and 2.), or use the `next_table` raw
-            //     pointer from inside the Moved. how do we know that that is safe?
-            //
-            //     we must demonstrate that if a Moved(t) is _read_, then t must still be valid.
-            //     FIXME
-            let t = unsafe { table.deref() };
-
-            let bini = t.bini(h);
-            let mut bin = t.bin(bini, guard);
-            if bin.is_null() {
-                // fast path -- bin is empty so stick us at the front
-                match t.cas_bin(bini, bin, node, guard) {
-                    Ok(_old_null_ptr) => {
-                        self.add_count(1, Some(0), guard);
-                        guard.flush();
-                        return None;
-                    }
-                    Err(changed) => {
-                        assert!(!changed.current.is_null());
-                        node = changed.new;
-                        bin = changed.current;
-                    }
-                }
-            }
-
-            // slow path -- bin is non-empty
-            // safety: bin is a valid pointer.
-            //
-            // there are two cases when a bin pointer is invalidated:
-            //
-            //  1. if the table was resized, bin is a move entry, and the resize has completed. in
-            //     that case, the table (and all its heads) will be dropped in the next epoch
-            //     following that.
-            //  2. if the table is being resized, bin may be swapped with a move entry. the old bin
-            //     will then be dropped in the following epoch after that happens.
-            //
-            // in both cases, we held the guard when we got the reference to the bin. if any such
-            // swap happened, it must have happened _after_ we read. since we did the read while
-            // pinning the epoch, the drop must happen in the _next_ epoch (i.e., the one that we
-            // are holding up by holding on to our guard).
-            let key = &node.as_node().unwrap().key;
-            match *unsafe { bin.deref() } {
-                BinEntry::Moved(next_table) => {
-                    table = self.help_transfer(table, next_table, guard);
-                }
-                BinEntry::Node(ref head)
-                    if no_replacement && head.hash == h && &head.key == key =>
-                {
-                    // fast path if replacement is disallowed and first bin matches
-                    let v = head.value.load(Ordering::SeqCst, guard);
-                    // safety: since the value is present now, and we've held a guard from the
-                    // beginning of the search, the value cannot be dropped until the next epoch,
-                    // which won't arrive until after we drop our guard.
-                    return Some(unsafe { v.deref() });
-                }
-                BinEntry::Node(ref head) => {
-                    // bin is non-empty, need to link into it, so we must take the lock
-                    let head_lock = head.lock.lock();
-
-                    // need to check that this is _still_ the head
-                    let current_head = t.bin(bini, guard);
-                    if current_head != bin {
-                        // nope -- try again from the start
-                        continue;
-                    }
-
-                    // yes, it is still the head, so we can now "own" the bin
-                    // note that there can still be readers in the bin!
-
-                    // TODO: TreeBin & ReservationNode
-
-                    let mut bin_count = 1;
-                    let mut p = bin;
-
-                    let old_val = loop {
-                        // safety: we read the bin while pinning the epoch. a bin will never be
-                        // dropped until the next epoch after it is removed. since it wasn't
-                        // removed, and the epoch was pinned, that cannot be until after we drop
-                        // our guard.
-                        let n = unsafe { p.deref() }.as_node().unwrap();
-                        if n.hash == h && &n.key == key {
-                            // the key already exists in the map!
-                            let current_value = head.value.load(Ordering::SeqCst, guard);
-
-                            // safety: since the value is present now, and we've held a guard from
-                            // the beginning of the search, the value cannot be dropped until the
-                            // next epoch, which won't arrive until after we drop our guard.
-                            let current_value = unsafe { current_value.deref() };
-
-                            if no_replacement {
-                                // the key is not absent, so don't update
-                            } else if let BinEntry::Node(Node { value, .. }) = *node.into_box() {
-                                // safety: we own value and have never shared it
-                                let now_garbage = n.value.swap(
-                                    unsafe { value.into_owned() },
-                                    Ordering::SeqCst,
-                                    guard,
-                                );
-                                // NOTE: now_garbage == current_value
-
-                                // safety: need to guarantee that now_garbage is no longer
-                                // reachable. more specifically, no thread that executes _after_
-                                // this line can ever get a reference to now_garbage.
-                                //
-                                // here are the possible cases:
-                                //
-                                //  - another thread already has a reference to now_garbage.
-                                //    they must have read it before the call to swap.
-                                //    because of this, that thread must be pinned to an epoch <=
-                                //    the epoch of our guard. since the garbage is placed in our
-                                //    epoch, it won't be freed until the _next_ epoch, at which
-                                //    point, that thread must have dropped its guard, and with it,
-                                //    any reference to the value.
-                                //  - another thread is about to get a reference to this value.
-                                //    they execute _after_ the swap, and therefore do _not_ get a
-                                //    reference to now_garbage (they get value instead). there are
-                                //    no other ways to get to a value except through its Node's
-                                //    `value` field (which is what we swapped), so freeing
-                                //    now_garbage is fine.
-                                unsafe { guard.defer_destroy(now_garbage) };
-                            } else {
-                                unreachable!();
-                            }
-                            break Some(current_value);
-                        }
-
-                        // TODO: This Ordering can probably be relaxed due to the Mutex
-                        let next = n.next.load(Ordering::SeqCst, guard);
-                        if next.is_null() {
-                            // we're at the end of the bin -- stick the node here!
-                            n.next.store(node, Ordering::SeqCst);
-                            break None;
-                        }
-                        p = next;
-
-                        bin_count += 1;
-                    };
-                    drop(head_lock);
-
-                    // TODO: TREEIFY_THRESHOLD
-
-                    if old_val.is_none() {
-                        // increment count
-                        self.add_count(1, Some(bin_count), guard);
-                    }
-                    guard.flush();
-                    return old_val;
-                }
-            }
-        }
-    }
-
-    fn put_all<'g, I: Iterator<Item = (K, V)>>(&self, iter: I, guard: &'g Guard) {
-        for (key, value) in iter {
-            self.put(key, value, false, guard);
-        }
-    }
-
-    fn help_transfer<'g>(
-        &'g self,
-        table: Shared<'g, Table<K, V>>,
-        next_table: *const Table<K, V>,
-        guard: &'g Guard,
-    ) -> Shared<'g, Table<K, V>> {
-        if table.is_null() || next_table.is_null() {
-            return table;
-        }
-
-        let next_table = Shared::from(next_table);
-
-        // safety: table is only dropped on the next epoch change after it is swapped to null.
-        // we read it as not null, so it must not be dropped until a subsequent epoch. since we
-        // held `guard` at the time, we know that the current epoch continues to persist, and that
-        // our reference is therefore valid.
-        let rs = Self::resize_stamp(unsafe { table.deref() }.bins.len()) << RESIZE_STAMP_SHIFT;
-
-        while next_table == self.next_table.load(Ordering::SeqCst, guard)
-            && table == self.table.load(Ordering::SeqCst, guard)
-        {
-            let sc = self.size_ctl.load(Ordering::SeqCst);
-            if sc >= 0
-                || sc == rs + MAX_RESIZERS
-                || sc == rs + 1
-                || self.transfer_index.load(Ordering::SeqCst) <= 0
-            {
-                break;
-            }
-
-            if self.size_ctl.compare_and_swap(sc, sc + 1, Ordering::SeqCst) == sc {
-                self.transfer(table, next_table, guard);
-                break;
-            }
-        }
-        next_table
-    }
-
-    fn add_count(&self, n: isize, resize_hint: Option<usize>, guard: &Guard) {
-        // TODO: implement the Java CounterCell business here
-
-        use std::cmp;
-        let mut count = match n.cmp(&0) {
-            cmp::Ordering::Greater => {
-                let n = n as usize;
-                self.count.fetch_add(n, Ordering::SeqCst) + n
-            }
-            cmp::Ordering::Less => {
-                let n = n.abs() as usize;
-                self.count.fetch_sub(n, Ordering::SeqCst) - n
-            }
-            cmp::Ordering::Equal => self.count.load(Ordering::SeqCst),
-        };
-
-        // if resize_hint is None, it means the caller does not want us to consider a resize.
-        // if it is Some(n), the caller saw n entries in a bin
-        if resize_hint.is_none() {
-            return;
-        }
-
-        // TODO: use the resize hint
-        let _saw_bin_length = resize_hint.unwrap();
-
-        loop {
-            let sc = self.size_ctl.load(Ordering::SeqCst);
-            if (count as isize) < sc {
-                // we're not at the next resize point yet
-                break;
-            }
-
-            let table = self.table.load(Ordering::SeqCst, guard);
-            if table.is_null() {
-                // table will be initalized by another thread anyway
-                break;
-            }
-
-            // safety: table is only dropped on the next epoch change after it is swapped to null.
-            // we read it as not null, so it must not be dropped until a subsequent epoch. since we
-            // hold a Guard, we know that the current epoch will persist, and that our reference
-            // will therefore remain valid.
-            let n = unsafe { table.deref() }.bins.len();
-            if n >= MAXIMUM_CAPACITY {
-                // can't resize any more anyway
-                break;
-            }
-
-            let rs = Self::resize_stamp(n) << RESIZE_STAMP_SHIFT;
-            if sc < 0 {
-                // ongoing resize! can we join the resize transfer?
-                if sc == rs + MAX_RESIZERS || sc == rs + 1 {
-                    break;
-                }
-                let nt = self.next_table.load(Ordering::SeqCst, guard);
-                if nt.is_null() {
-                    break;
-                }
-                if self.transfer_index.load(Ordering::SeqCst) <= 0 {
-                    break;
-                }
-
-                // try to join!
-                if self.size_ctl.compare_and_swap(sc, sc + 1, Ordering::SeqCst) == sc {
-                    self.transfer(table, nt, guard);
-                }
-            } else if self.size_ctl.compare_and_swap(sc, rs + 2, Ordering::SeqCst) == sc {
-                // a resize is needed, but has not yet started
-                // TODO: figure out why this is rs + 2, not just rs
-                self.transfer(table, Shared::null(), guard);
-            }
-
-            // another resize may be needed!
-            count = self.count.load(Ordering::SeqCst);
-        }
-    }
-
-    fn transfer<'g>(
-        &'g self,
-        table: Shared<'g, Table<K, V>>,
-        mut next_table: Shared<'g, Table<K, V>>,
-        guard: &'g Guard,
-    ) {
-        // safety: table was read while `guard` was held. the code that drops table only drops it
-        // after it is no longer reachable, and any outstanding references are no longer active.
-        // this references is still active (marked by the guard), so the target of the references
-        // won't be dropped while the guard remains active.
-        let n = unsafe { table.deref() }.bins.len();
-        let ncpu = num_cpus();
-
-        let stride = if ncpu > 1 { (n >> 3) / ncpu } else { n };
-        let stride = std::cmp::max(stride as isize, MIN_TRANSFER_STRIDE);
-
-        if next_table.is_null() {
-            // we are initiating a resize
-            let table = Owned::new(Table {
-                bins: vec![Atomic::null(); n << 1].into_boxed_slice(),
-            });
-
-            let now_garbage = self.next_table.swap(table, Ordering::SeqCst, guard);
-            assert!(now_garbage.is_null());
-            self.transfer_index.store(n as isize, Ordering::SeqCst);
-            next_table = self.next_table.load(Ordering::Relaxed, guard);
-        }
-
-        // safety: same argument as for table above
-        let next_n = unsafe { next_table.deref() }.bins.len();
-
-        let mut advance = true;
-        let mut finishing = false;
-        let mut i = 0;
-        let mut bound = 0;
-        loop {
-            // try to claim a range of bins for us to transfer
-            while advance {
-                i -= 1;
-                if i >= bound || finishing {
-                    advance = false;
-                    break;
-                }
-
-                let next_index = self.transfer_index.load(Ordering::SeqCst);
-                if next_index <= 0 {
-                    i = -1;
-                    advance = false;
-                    break;
-                }
-
-                let next_bound = if next_index > stride {
-                    next_index - stride
-                } else {
-                    0
-                };
-                if self
-                    .transfer_index
-                    .compare_and_swap(next_index, next_bound, Ordering::SeqCst)
-                    == next_index
-                {
-                    bound = next_bound;
-                    i = next_index;
-                    advance = false;
-                    break;
-                }
-            }
-
-            if i < 0 || i as usize >= n || i as usize + n >= next_n {
-                // the resize has finished
-
-                if finishing {
-                    // this branch is only taken for one thread partaking in the resize!
-                    self.next_table.store(Shared::null(), Ordering::SeqCst);
-                    let now_garbage = self.table.swap(next_table, Ordering::SeqCst, guard);
-                    // safety: need to guarantee that now_garbage is no longer reachable. more
-                    // specifically, no thread that executes _after_ this line can ever get a
-                    // reference to now_garbage.
-                    //
-                    // first, we need to argue that there is no _other_ way to get to now_garbage.
-                    //
-                    //  - it is _not_ accessible through self.table any more
-                    //  - it is _not_ accessible through self.next_table any more
-                    //  - what about forwarding nodes (BinEntry::Moved)?
-                    //    the only BinEntry::Moved that point to now_garbage, are the ones in
-                    //    _previous_ tables. to get to those previous tables, one must ultimately
-                    //    have arrived through self.table (because that's where all operations
-                    //    start their search). since self.table has now changed, only "old" threads
-                    //    can still be accessing them. no new thread can get to past tables, and
-                    //    therefore they also cannot get to ::Moved that point to now_garbage, so
-                    //    we're fine.
-                    //
-                    // this means that no _future_ thread (i.e., in a later epoch where the value
-                    // may be freed) can get a reference to now_garbage.
-                    //
-                    // next, let's talk about threads with _existing_ references to now_garbage.
-                    // such a thread must have gotten that reference before the call to swap.
-                    // because of this, that thread must be pinned to an epoch <= the epoch of our
-                    // guard (since our guard is pinning the epoch). since the garbage is placed in
-                    // our epoch, it won't be freed until the _next_ epoch, at which point, that
-                    // thread must have dropped its guard, and with it, any reference to the value.
-                    unsafe { guard.defer_destroy(now_garbage) };
-                    self.size_ctl
-                        .store(((n as isize) << 1) - ((n as isize) >> 1), Ordering::SeqCst);
-                    return;
-                }
-
-                let sc = self.size_ctl.load(Ordering::SeqCst);
-                if self.size_ctl.compare_and_swap(sc, sc - 1, Ordering::SeqCst) == sc {
-                    if (sc - 2) != Self::resize_stamp(n) << RESIZE_STAMP_SHIFT {
-                        return;
-                    }
-
-                    // we are the chosen thread to finish the resize!
-                    finishing = true;
-
-                    // ???
-                    advance = true;
-
-                    // NOTE: the java code says "recheck before commit" here
-                    i = n as isize;
-                }
-
-                continue;
-            }
-            let i = i as usize;
-
-            // safety: these were read while `guard` was held. the code that drops these, only
-            // drops them after a) they are no longer reachable, and b) any outstanding references
-            // are no longer active. these references are still active (marked by the guard), so
-            // the target of these references won't be dropped while the guard remains active.
-            let table = unsafe { table.deref() };
-            let next_table = unsafe { next_table.deref() };
-
-            let bin = table.bin(i as usize, guard);
-            if bin.is_null() {
-                advance = table
-                    .cas_bin(
-                        i,
-                        Shared::null(),
-                        Owned::new(BinEntry::Moved(next_table as *const _)),
-                        guard,
-                    )
-                    .is_ok();
-                continue;
-            }
-
-            // safety: bin is a valid pointer.
-            //
-            // there are two cases when a bin pointer is invalidated:
-            //
-            //  1. if the table was resized, bin is a move entry, and the resize has completed. in
-            //     that case, the table (and all its heads) will be dropped in the next epoch
-            //     following that.
-            //  2. if the table is being resized, bin may be swapped with a move entry. the old bin
-            //     will then be dropped in the following epoch after that happens.
-            //
-            // in both cases, we held the guard when we got the reference to the bin. if any such
-            // swap happened, it must have happened _after_ we read. since we did the read while
-            // pinning the epoch, the drop must happen in the _next_ epoch (i.e., the one that we
-            // are holding up by holding on to our guard).
-            match *unsafe { bin.deref() } {
-                BinEntry::Moved(_) => {
-                    // already processed
-                    advance = true;
-                }
-                BinEntry::Node(ref head) => {
-                    // bin is non-empty, need to link into it, so we must take the lock
-                    let head_lock = head.lock.lock();
-
-                    // need to check that this is _still_ the head
-                    let current_head = table.bin(i, guard);
-                    if current_head.as_raw() != bin.as_raw() {
-                        // nope -- try again from the start
-                        continue;
-                    }
-
-                    // yes, it is still the head, so we can now "own" the bin
-                    // note that there can still be readers in the bin!
-
-                    // TODO: TreeBin & ReservationNode
-
-                    let mut run_bit = head.hash & n as u64;
-                    let mut last_run = bin;
-                    let mut p = bin;
-                    loop {
-                        // safety: p is a valid pointer.
-                        //
-                        // p is only dropped in the next epoch following when its bin is replaced
-                        // with a move node (see safety comment near table.store_bin below). we
-                        // read the bin, and got to p, so its bin has not yet been swapped with a
-                        // move node. and, we have the epoch pinned, so the next epoch cannot have
-                        // arrived yet. therefore, it will be dropped in a future epoch, and is
-                        // safe to use now.
-                        let node = unsafe { p.deref() }.as_node().unwrap();
-                        let next = node.next.load(Ordering::SeqCst, guard);
-
-                        let b = node.hash & n as u64;
-                        if b != run_bit {
-                            run_bit = b;
-                            last_run = p;
-                        }
-
-                        if next.is_null() {
-                            break;
-                        }
-                        p = next;
-                    }
-
-                    let mut low_bin = Shared::null();
-                    let mut high_bin = Shared::null();
-                    if run_bit == 0 {
-                        // last run is all in the low bin
-                        low_bin = last_run;
-                    } else {
-                        // last run is all in the high bin
-                        high_bin = last_run;
-                    }
-
-                    p = bin;
-                    while p != last_run {
-                        // safety: p is a valid pointer.
-                        //
-                        // p is only dropped in the next epoch following when its bin is replaced
-                        // with a move node (see safety comment near table.store_bin below). we
-                        // read the bin, and got to p, so its bin has not yet been swapped with a
-                        // move node. and, we have the epoch pinned, so the next epoch cannot have
-                        // arrived yet. therefore, it will be dropped in a future epoch, and is
-                        // safe to use now.
-                        let node = unsafe { p.deref() }.as_node().unwrap();
-
-                        let link = if node.hash & n as u64 == 0 {
-                            // to the low bin!
-                            &mut low_bin
-                        } else {
-                            // to the high bin!
-                            &mut high_bin
-                        };
-
-                        *link = Owned::new(BinEntry::Node(Node {
-                            hash: node.hash,
-                            key: node.key.clone(),
-                            lock: parking_lot::Mutex::new(()),
-                            value: node.value.clone(),
-                            next: Atomic::from(*link),
-                        }))
-                        .into_shared(guard);
-
-                        p = node.next.load(Ordering::SeqCst, guard);
-                    }
-
-                    next_table.store_bin(i, low_bin);
-                    next_table.store_bin(i + n, high_bin);
-                    table.store_bin(i, Owned::new(BinEntry::Moved(next_table as *const _)));
-
-                    // everything up to last_run in the _old_ bin linked list is now garbage.
-                    // those nodes have all been re-allocated in the new bin linked list.
-                    p = bin;
-                    while p != last_run {
-                        // safety:
-                        //
-                        // we need to argue that there is no longer a way to access p. the only way
-                        // to get to p is through table[i]. since table[i] has been replaced by a
-                        // BinEntry::Moved, p is no longer accessible.
-                        //
-                        // any existing reference to p must have been taken before table.store_bin.
-                        // at that time we had the epoch pinned, so any threads that have such a
-                        // reference must be before or at our epoch. since the p isn't destroyed
-                        // until the next epoch, those old references are fine since they are tied
-                        // to those old threads' pins of the old epoch.
-                        let next = unsafe { p.deref() }
-                            .as_node()
-                            .unwrap()
-                            .next
-                            .load(Ordering::SeqCst, guard);
-                        unsafe { guard.defer_destroy(p) };
-                        p = next;
-                    }
-
-                    advance = true;
-
-                    drop(head_lock);
-                }
-            }
-        }
-    }
-
-    /// Returns the stamp bits for resizing a table of size n.
-    /// Must be negative when shifted left by RESIZE_STAMP_SHIFT.
-    fn resize_stamp(n: usize) -> isize {
-        n.leading_zeros() as isize | (1 << (RESIZE_STAMP_BITS - 1)) as isize
-    }
-
-    /// Removes the key (and its corresponding value) from this map.
-    /// This method does nothing if the key is not in the map.
-    /// Returns the previous value associated with the given key.
-    pub fn remove<'g>(&'g self, key: &K, guard: &'g Guard) -> Option<&'g V> {
-        let h = self.hash(key);
-
-        let mut table = self.table.load(Ordering::SeqCst, guard);
-
-        loop {
-            if table.is_null() {
-                break;
-            }
-
-            // safety: table is a valid pointer.
-            //
-            // we are in one of two cases:
-            //
-            //  1. if table is the one we read before the loop, then we read it while holding the
-            //     guard, so it won't be dropped until after we drop that guard b/c the drop logic
-            //     only queues a drop for the next epoch after removing the table.
-            //
-            //  2. if table is set by a Moved node (below) through help_transfer, it will use the
-            //     `next_table` raw pointer from inside the Moved. how do we know that that is safe?
-            //
-            //     we must demonstrate that if a Moved(t) is _read_, then t must still be valid.
-            //     FIXME cf. put
-            let t = unsafe { table.deref() };
-            let n = t.bins.len() as u64;
-            if n == 0 {
-                break;
-            }
-            let i = t.bini(h);
-            let bin = t.bin(i, guard);
-            if bin.is_null() {
-                break;
-            }
-
-            // safety: bin is a valid pointer.
-            //
-            // there are two cases when a bin pointer is invalidated:
-            //
-            //  1. if the table was resized, bin is a move entry, and the resize has completed. in
-            //     that case, the table (and all its heads) will be dropped in the next epoch
-            //     following that.
-            //  2. if the table is being resized, bin may be swapped with a move entry. the old bin
-            //     will then be dropped in the following epoch after that happens.
-            //
-            // in both cases, we held the guard when we got the reference to the bin. if any such
-            // swap happened, it must have happened _after_ we read. since we did the read while
-            // pinning the epoch, the drop must happen in the _next_ epoch (i.e., the one that we
-            // are holding up by holding on to our guard).
-            match *unsafe { bin.deref() } {
-                BinEntry::Moved(next_table) => {
-                    table = self.help_transfer(table, next_table, guard);
-                }
-                BinEntry::Node(ref head) => {
-                    let head_lock = head.lock.lock();
-                    let mut old_val: Option<Shared<'g, V>> = None;
-
-                    // need to check that this is _still_ the head
-                    if t.bin(i, guard) != bin {
-                        continue;
-                    }
-
-                    // TODO: tree nodes
-                    let mut e = bin;
-                    let mut pred: Shared<'_, BinEntry<K, V>> = Shared::null();
-                    loop {
-                        // safety: either e is bin, in which case it is valid due to the above,
-                        // or e was obtained from a next pointer. Any next pointer obtained from
-                        // bin is valid at the time we look up bin in the table, at which point
-                        // the epoch is pinned by our guard. Since we found the next pointer
-                        // in a valid map and it is not null (as checked above and below), the
-                        // node it points to was present (i.e. not removed) from the map in the
-                        // current epoch. Thus, because the epoch cannot advance until we release
-                        // our guard, e is also valid if it was obtained from a next pointer.
-                        let n = unsafe { e.deref() }.as_node().unwrap();
-                        let next = n.next.load(Ordering::SeqCst, guard);
-                        if n.hash == h && &n.key == key {
-                            let ev = n.value.load(Ordering::SeqCst, guard);
-                            old_val = Some(ev);
-
-                            // remove the BinEntry containing the removed key value pair from the bucket
-                            if !pred.is_null() {
-                                // either by changing the pointer of the previous BinEntry, if present
-                                // safety: as above
-                                unsafe { pred.deref() }
-                                    .as_node()
-                                    .unwrap()
-                                    .next
-                                    .store(next, Ordering::SeqCst);
-                            } else {
-                                // or by setting the next node as the first BinEntry if there is no previous entry
-                                t.store_bin(i, next);
-                            }
-
-                            // in either case, mark the BinEntry as garbage, since it was just removed
-                            // safety: as for val below / in put
-                            unsafe { guard.defer_destroy(e) };
-
-                            // since the key was found and only one node exists per key, we can break here
-                            break;
-                        }
-                        pred = e;
-                        if next.is_null() {
-                            break;
-                        } else {
-                            e = next;
-                        }
-                    }
-                    drop(head_lock);
-
-                    if let Some(val) = old_val {
-                        self.add_count(-1, None, guard);
-                        // safety: need to guarantee that the old value is no longer
-                        // reachable. more specifically, no thread that executes _after_
-                        // this line can ever get a reference to val.
-                        //
-                        // here are the possible cases:
-                        //
-                        //  - another thread already has a reference to the old value.
-                        //    they must have read it before the call to store_bin.
-                        //    because of this, that thread must be pinned to an epoch <=
-                        //    the epoch of our guard. since the garbage is placed in our
-                        //    epoch, it won't be freed until the _next_ epoch, at which
-                        //    point, that thread must have dropped its guard, and with it,
-                        //    any reference to the value.
-                        //  - another thread is about to get a reference to this value.
-                        //    they execute _after_ the store_bin, and therefore do _not_ get a
-                        //    reference to the old value. there are no other ways to get to a
-                        //    value except through its Node's `value` field (which is now gone
-                        //    together with the node), so freeing the old value is fine.
-                        unsafe { guard.defer_destroy(val) };
-
-                        // safety: the lifetime of the reference is bound to the guard
-                        // supplied which means that the memory will not be freed
-                        // until at least after the guard goes out of scope
-                        return unsafe { val.as_ref() };
-                    }
-                    break;
-                }
-            }
-        }
-        None
-    }
-
-    /// An iterator visiting all key-value pairs in arbitrary order.
-    /// The iterator element type is `(&'g K, &'g V)`.
-    ///
-    /// To obtain a `Guard`, use [`epoch::pin`].
-    pub fn iter<'g>(&'g self, guard: &'g Guard) -> Iter<'g, K, V> {
-        let table = self.table.load(Ordering::SeqCst, guard);
-        let node_iter = NodeIter::new(table, guard);
-        Iter { node_iter, guard }
-    }
-
-    /// An iterator visiting all keys in arbitrary order.
-    /// The iterator element type is `&'g K`.
-    ///
-    /// To obtain a `Guard`, use [`epoch::pin`].
-    pub fn keys<'g>(&'g self, guard: &'g Guard) -> Keys<'g, K, V> {
-        let table = self.table.load(Ordering::SeqCst, guard);
-        let node_iter = NodeIter::new(table, guard);
-        Keys { node_iter }
-    }
-
-    /// An iterator visiting all values in arbitrary order.
-    /// The iterator element type is `&'g V`.
-    ///
-    /// To obtain a `Guard`, use [`epoch::pin`].
-    pub fn values<'g>(&'g self, guard: &'g Guard) -> Values<'g, K, V> {
-        let table = self.table.load(Ordering::SeqCst, guard);
-        let node_iter = NodeIter::new(table, guard);
-        Values { node_iter, guard }
-    }
-
-    #[inline]
-    /// Returns the number of entries in the map.
-    pub fn len(&self) -> usize {
-        self.count.load(Ordering::Relaxed)
-    }
-
-    #[inline]
-    /// Returns `true` if the map is empty. Otherwise returns `false`.
-    pub fn is_empty(&self) -> bool {
-        self.len() == 0
-    }
-}
-
-impl<K, V, S> Drop for FlurryHashMap<K, V, S> {
-    fn drop(&mut self) {
-        // safety: we have &mut self _and_ all references we have returned are bound to the
-        // lifetime of their borrow of self, so there cannot be any outstanding references to
-        // anything in the map.
-        //
-        // NOTE: we _could_ relax the bounds in all the methods that return `&'g ...` to not also
-        // bound `&self` by `'g`, but if we did that, we would need to use a regular `epoch::Guard`
-        // here rather than an unprotected one.
-        let guard = unsafe { crossbeam::epoch::unprotected() };
-
-        assert!(self.next_table.load(Ordering::SeqCst, guard).is_null());
-        let table = self.table.swap(Shared::null(), Ordering::SeqCst, guard);
-        if table.is_null() {
-            // table was never allocated!
-            return;
-        }
-
-        // safety: same as above + we own the table
-        let mut table = unsafe { table.into_owned() }.into_box();
-        table.drop_bins();
-    }
-}
-
-impl<K, V, S> Extend<(K, V)> for &FlurryHashMap<K, V, S>
-where
-    K: Sync + Send + Clone + Hash + Eq,
-    V: Sync + Send,
-    S: BuildHasher,
-{
-    #[inline]
-    // TODO: Implement Java's `tryPresize` method to pre-allocate space for
-    // the incoming entries
-    // NOTE: `hashbrown::HashMap::extend` provides some good guidance on how
-    // to choose the presizing value based on the iterator lower bound.
-    fn extend<T: IntoIterator<Item = (K, V)>>(&mut self, iter: T) {
-        let guard = crossbeam::epoch::pin();
-        (*self).put_all(iter.into_iter(), &guard);
-    }
-}
-
-impl<'a, K, V, S> Extend<(&'a K, &'a V)> for &FlurryHashMap<K, V, S>
-where
-    K: Sync + Send + Copy + Hash + Eq,
-    V: Sync + Send + Copy,
-    S: BuildHasher,
-{
-    #[inline]
-    fn extend<T: IntoIterator<Item = (&'a K, &'a V)>>(&mut self, iter: T) {
-        self.extend(iter.into_iter().map(|(&key, &value)| (key, value)));
-    }
-}
-
-impl<K, V> FromIterator<(K, V)> for FlurryHashMap<K, V, RandomState>
-where
-    K: Sync + Send + Clone + Hash + Eq,
-    V: Sync + Send,
-{
-    fn from_iter<T: IntoIterator<Item = (K, V)>>(iter: T) -> Self {
-        let mut iter = iter.into_iter();
-
-        if let Some((key, value)) = iter.next() {
-            // safety: we own `map`, so it's not concurrently accessed by
-            // anyone else at this point.
-            let guard = unsafe { crossbeam::epoch::unprotected() };
-
-            let (lower, _) = iter.size_hint();
-            let map = Self::with_capacity(lower.saturating_add(1));
-
-            map.put(key, value, false, &guard);
-            map.put_all(iter, &guard);
-            map
-        } else {
-            Self::new()
-        }
-    }
-}
-
-impl<'a, K, V> FromIterator<(&'a K, &'a V)> for FlurryHashMap<K, V, RandomState>
-where
-    K: Sync + Send + Copy + Hash + Eq,
-    V: Sync + Send + Copy,
-{
-    #[inline]
-    fn from_iter<T: IntoIterator<Item = (&'a K, &'a V)>>(iter: T) -> Self {
-        Self::from_iter(iter.into_iter().map(|(&k, &v)| (k, v)))
-    }
-}
-
-impl<'a, K, V> FromIterator<&'a (K, V)> for FlurryHashMap<K, V, RandomState>
-where
-    K: Sync + Send + Copy + Hash + Eq,
-    V: Sync + Send + Copy,
-{
-    #[inline]
-    fn from_iter<T: IntoIterator<Item = &'a (K, V)>>(iter: T) -> Self {
-        Self::from_iter(iter.into_iter().map(|&(k, v)| (k, v)))
-    }
-}
-
-#[derive(Debug)]
-struct Table<K, V> {
-    bins: Box<[Atomic<BinEntry<K, V>>]>,
-}
-
-impl<K, V> Table<K, V> {
-    fn drop_bins(&mut self) {
-        // safety: we have &mut self _and_ all references we have returned are bound to the
-        // lifetime of their borrow of self, so there cannot be any outstanding references to
-        // anything in the map.
-        let guard = unsafe { crossbeam::epoch::unprotected() };
-
-        for bin in Vec::from(std::mem::replace(&mut self.bins, vec![].into_boxed_slice())) {
-            if bin.load(Ordering::SeqCst, guard).is_null() {
-                // bin was never used
-                continue;
-            }
-
-            // safety: same as above + we own the bin
-            let bin = unsafe { bin.into_owned() };
-            match *bin {
-                BinEntry::Moved(_) => {}
-                BinEntry::Node(_) => {
-                    let mut p = bin;
-                    loop {
-                        // safety below:
-                        // we're dropping the entire map, so no-one else is accessing it.
-                        // we replaced the bin with a NULL, so there's no future way to access it
-                        // either; we own all the nodes in the list.
-
-                        let node = if let BinEntry::Node(node) = *p.into_box() {
-                            node
-                        } else {
-                            unreachable!();
-                        };
-
-                        // first, drop the value in this node
-                        let _ = unsafe { node.value.into_owned() };
-
-                        // then we move to the next node
-                        if node.next.load(Ordering::SeqCst, guard).is_null() {
-                            break;
-                        }
-                        p = unsafe { node.next.into_owned() };
-                    }
-                }
-            }
-        }
-    }
-}
-
-impl<K, V> Drop for Table<K, V> {
-    fn drop(&mut self) {
-        // we need to drop any forwarding nodes (since they are heap allocated).
-
-        // safety: we have &mut self _and_ all references we have returned are bound to the
-        // lifetime of their borrow of self, so there cannot be any outstanding references to
-        // anything in the map.
-        let guard = unsafe { crossbeam::epoch::unprotected() };
-
-        for bin in &self.bins[..] {
-            let bin = bin.swap(Shared::null(), Ordering::SeqCst, guard);
-            if bin.is_null() {
-                continue;
-            }
-
-            // safety: we have mut access to self, so no-one else will drop this value under us.
-            let bin = unsafe { bin.into_owned() };
-            if let BinEntry::Moved(_) = *bin {
-            } else {
-                unreachable!("dropped table with non-empty bin");
-            }
-        }
-    }
-}
-
-impl<K, V> Table<K, V> {
-    #[inline]
-    fn bini(&self, hash: u64) -> usize {
-        let mask = self.bins.len() as u64 - 1;
-        (hash & mask) as usize
-    }
-
-    #[inline]
-    fn bin<'g>(&'g self, i: usize, guard: &'g Guard) -> Shared<'g, BinEntry<K, V>> {
-        self.bins[i].load(Ordering::Acquire, guard)
-    }
-
-    #[inline]
-    #[allow(clippy::type_complexity)]
-    fn cas_bin<'g>(
-        &'g self,
-        i: usize,
-        current: Shared<'_, BinEntry<K, V>>,
-        new: Owned<BinEntry<K, V>>,
-        guard: &'g Guard,
-    ) -> Result<
-        Shared<'g, BinEntry<K, V>>,
-        crossbeam::epoch::CompareAndSetError<'g, BinEntry<K, V>, Owned<BinEntry<K, V>>>,
-    > {
-        self.bins[i].compare_and_set(current, new, Ordering::AcqRel, guard)
-    }
-
-    #[inline]
-    fn store_bin<P: crossbeam::epoch::Pointer<BinEntry<K, V>>>(&self, i: usize, new: P) {
-        self.bins[i].store(new, Ordering::Release)
-    }
-}
-
-#[inline]
-/// Returns the number of physical CPUs in the machine (_O(1)_).
-fn num_cpus() -> usize {
-    NCPU_INITIALIZER.call_once(|| NCPU.store(num_cpus::get_physical(), Ordering::Relaxed));
-
-    NCPU.load(Ordering::Relaxed)
-}
-
-/// It's kind of stupid, but apparently there is no way to write a regular `#[test]` that is _not_
-/// supposed to compile without pulling in `compiletest` as a dependency. See rust-lang/rust#12335.
-/// But it _is_ possible to write `compile_test` tests as doctests, sooooo:
-///
-/// # No references outlive the map.
-///
-/// Note that these have to be _separate_ tests, otherwise you could have, say, `get` break the
-/// contract, but `insert` continue to uphold it, and then the test would still fail to compile
-/// (and so pass).
-///
-/// ```compile_fail
-/// let guard = crossbeam::epoch::pin();
-/// let map = super::FlurryHashMap::default();
-/// let r = map.insert((), (), &guard);
-/// drop(map);
-/// drop(r);
-/// ```
-/// ```compile_fail
-/// let guard = crossbeam::epoch::pin();
-/// let map = super::FlurryHashMap::default();
-/// let r = map.get(&(), &guard);
-/// drop(map);
-/// drop(r);
-/// ```
-/// ```compile_fail
-/// let guard = crossbeam::epoch::pin();
-/// let map = super::FlurryHashMap::default();
-/// let r = map.remove(&(), &guard);
-/// drop(map);
-/// drop(r);
-/// ```
-/// ```compile_fail
-/// let guard = crossbeam::epoch::pin();
-/// let map = super::FlurryHashMap::default();
-/// let r = map.iter(&guard).next();
-/// drop(map);
-/// drop(r);
-/// ```
-/// ```compile_fail
-/// let guard = crossbeam::epoch::pin();
-/// let map = super::FlurryHashMap::default();
-/// let r = map.keys(&guard).next();
-/// drop(map);
-/// drop(r);
-/// ```
-/// ```compile_fail
-/// let guard = crossbeam::epoch::pin();
-/// let map = super::FlurryHashMap::default();
-/// let r = map.values(&guard).next();
-/// drop(map);
-/// drop(r);
-/// ```
-///
-/// # No references outlive the guard.
-///
-/// ```compile_fail
-/// let guard = crossbeam::epoch::pin();
-/// let map = super::FlurryHashMap::default();
-/// let r = map.insert((), (), &guard);
-/// drop(guard);
-/// drop(r);
-/// ```
-/// ```compile_fail
-/// let guard = crossbeam::epoch::pin();
-/// let map = super::FlurryHashMap::default();
-/// let r = map.get(&(), &guard);
-/// drop(guard);
-/// drop(r);
-/// ```
-/// ```compile_fail
-/// let guard = crossbeam::epoch::pin();
-/// let map = super::FlurryHashMap::default();
-/// let r = map.remove(&(), &guard);
-/// drop(guard);
-/// drop(r);
-/// ```
-/// ```compile_fail
-/// let guard = crossbeam::epoch::pin();
-/// let map = super::FlurryHashMap::default();
-/// let r = map.iter(&guard).next();
-/// drop(guard);
-/// drop(r);
-/// ```
-/// ```compile_fail
-/// let guard = crossbeam::epoch::pin();
-/// let map = super::FlurryHashMap::default();
-/// let r = map.keys(&guard).next();
-/// drop(guard);
-/// drop(r);
-/// ```
-/// ```compile_fail
-/// let guard = crossbeam::epoch::pin();
-/// let map = super::FlurryHashMap::default();
-/// let r = map.values(&guard).next();
-/// drop(guard);
-/// drop(r);
-/// ```
-#[allow(dead_code)]
-struct CompileFailTests;
-=======
     pub use crossbeam_epoch::{pin, Guard};
-}
->>>>>>> 9544337e
+}