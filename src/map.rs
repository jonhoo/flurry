--- conflicted
+++ resolved
@@ -1,13 +1,9 @@
-<<<<<<< HEAD
-use crate::counter::*;
-=======
-use seize::Linked;
-
->>>>>>> 0a98b4bc
+use crate::counter::ConcurrentCounter;
 use crate::iter::*;
 use crate::node::*;
 use crate::raw::*;
 use crate::reclaim::{Atomic, Collector, Guard, RetireShared, Shared};
+use seize::Linked;
 use std::borrow::Borrow;
 use std::error::Error;
 use std::fmt::{self, Debug, Display, Formatter};
@@ -916,7 +912,7 @@
 
                     next_table.store_bin(i, low_bin);
                     next_table.store_bin(i + n, high_bin);
-                    table.store_bin(i, table.get_moved(Shared::from(next_table_ptr), guard));
+                    table.store_bin(i, table.get_moved(next_table_ptr, guard));
 
                     // everything up to last_run in the _old_ bin linked list is now garbage.
                     // those nodes have all been re-allocated in the new bin linked list.
@@ -1079,7 +1075,7 @@
 
                     next_table.store_bin(i, low_bin);
                     next_table.store_bin(i + n, high_bin);
-                    table.store_bin(i, table.get_moved(Shared::from(next_table_ptr), guard));
+                    table.store_bin(i, table.get_moved(next_table_ptr, guard));
 
                     // if we did not re-use the old bin, it is now garbage,
                     // since all of its nodes have been reallocated. However,
@@ -1150,20 +1146,8 @@
         next_table
     }
 
-<<<<<<< HEAD
-    fn add_count(&self, n: isize, resize_hint: Option<usize>, guard: &Guard) {
+    fn add_count(&self, n: isize, resize_hint: Option<usize>, guard: &Guard<'_>) {
         self.counter.add(n);
-=======
-    fn add_count(&self, n: isize, resize_hint: Option<usize>, guard: &Guard<'_>) {
-        // TODO: implement the Java CounterCell business here
-
-        use std::cmp;
-        let mut count = match n.cmp(&0) {
-            cmp::Ordering::Greater => self.count.fetch_add(n, Ordering::SeqCst) + n,
-            cmp::Ordering::Less => self.count.fetch_sub(n.abs(), Ordering::SeqCst) - n,
-            cmp::Ordering::Equal => self.count.load(Ordering::SeqCst),
-        };
->>>>>>> 0a98b4bc
 
         // if resize_hint is None, it means the caller does not want us to consider a resize.
         // if it is Some(n), the caller saw n entries in a bin
