--- conflicted
+++ resolved
@@ -62,13 +62,8 @@
                         unreachable!();
                     };
 
-<<<<<<< HEAD
-                    if n.hash == hash && &n.key == key {
+                    if n.hash == hash && n.key.borrow() == key {
                         break Shared::from(node as *const _);
-=======
-                    if n.hash == hash && n.key.borrow() == key {
-                        break Shared::from(self as *const _);
->>>>>>> 800b3b68
                     }
                     let next = n.next.load(Ordering::SeqCst, guard);
                     if next.is_null() {
