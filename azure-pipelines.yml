--- conflicted
+++ resolved
@@ -29,23 +29,22 @@
        condition: ne(variables.CACHE_RESTORED, 'true')
      - script: cargo deny check
        displayName: cargo deny
-<<<<<<< HEAD
  - job: no_std
    displayName: "Compile-check on no_std target"
-=======
+   pool:
+     vmImage: ubuntu-16.04
+   steps:
+     - template: install-rust.yml@templates
+     - bash: cargo check --target thumbv7m-none-eabi --no-default-features
+       displayName: cargo check
  - job: miri
    displayName: "Run miri on test suite"
    dependsOn: deny
    continueOnError: true # since miri sometimes isn't on nightly
->>>>>>> dbcb6af3
    pool:
      vmImage: ubuntu-16.04
    steps:
      - template: install-rust.yml@templates
-<<<<<<< HEAD
-     - bash: cargo check --target thumbv7m-none-eabi --no-default-features
-       displayName: cargo check
-=======
        parameters:
          rust: nightly
          components:
@@ -89,7 +88,6 @@
      - script: |
            env RUSTFLAGS="-Z sanitizer=leak" cargo test --features sanitize --target x86_64-unknown-linux-gnu
        displayName: cargo -Z sanitizer=leak test
->>>>>>> dbcb6af3
 
 resources:
   repositories:
